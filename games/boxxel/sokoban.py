--- conflicted
+++ resolved
@@ -24,11 +24,7 @@
 _last_saved_matrix = None
 
 # Start game from level 1 and auto advance after completion
-<<<<<<< HEAD
-level = 3
-=======
-level = 6
->>>>>>> 69af9c53
+level = 1
 level_dict = {"level": level}
 current_level_path = os.path.join(CACHE_DIR, "current_level.json")
 print(f"writing to: {current_level_path}")
