--- conflicted
+++ resolved
@@ -14,13 +14,8 @@
 import numpy as np
 import json
 import argparse
-<<<<<<< HEAD
+from pathlib import Path
 import time
-=======
-from pathlib import Path
-
->>>>>>> 40e6df1e
-
 def encode_image(image_path):
     """
     Read a file from disk and return its contents as a base64-encoded string.
